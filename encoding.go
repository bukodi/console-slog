--- conflicted
+++ resolved
@@ -289,17 +289,13 @@
 	case slog.KindAny:
 		switch v := value.Any().(type) {
 		case error:
-<<<<<<< HEAD
-			e.writeColoredString(buf, v.Error(), e.h.opts.Theme.AttrValueError())
-=======
 			if _, ok := v.(fmt.Formatter); ok {
 				e.withColor(buf, e.opts.Theme.AttrValueError(), func() {
 					fmt.Fprintf(buf, "%+v", v)
 				})
 			} else {
-				e.writeColoredString(buf, v.Error(), e.opts.Theme.AttrValueError())
-			}
->>>>>>> 7cda51fa
+				e.writeColoredString(buf, v.Error(), e.h.opts.Theme.AttrValueError())
+			}
 			return
 		case fmt.Stringer:
 			e.writeColoredString(buf, v.String(), c)
